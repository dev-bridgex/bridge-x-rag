--- conflicted
+++ resolved
@@ -1,9 +1,6 @@
 from pydantic_settings import BaseSettings, SettingsConfigDict
 import os
-<<<<<<< HEAD
-=======
 from typing import Optional
->>>>>>> 24f6ed0b
 
 class Settings(BaseSettings):
     model_config = SettingsConfigDict(
@@ -34,26 +31,6 @@
     
     # LLM Providers Config
     
-<<<<<<< HEAD
-    GENERATION_BACKEND: str = None
-    EMBEDDING_BACKEND: str = None
-    COHERE_API_VESION: int = 1
-    
-    OPENAI_API_KEY: str = None
-    OPENAI_API_URL: str = None
-    COHERE_API_KEY: str = None
-
-
-    GENERATION_MODEL_ID: str = None
-    EMBEDDING_MODEL_ID: str = None
-    EMBEDDING_MODEL_SIZE: int = None
-
-
-    INPUT_DAFAULT_MAX_CHARACTERS: int = None
-    GENERATION_DAFAULT_MAX_TOKENS: int = None
-    GENERATION_DAFAULT_TEMPERATURE: int = None
-
-=======
     GENERATION_BACKEND: str
     EMBEDDING_BACKEND: str
     COHERE_API_VESION: int = 1
@@ -82,25 +59,17 @@
     QDRANT_API_KEY: Optional[str] = None
     QDRANT_PREFER_GRPC: bool = False
     
->>>>>>> 24f6ed0b
     
     
 def get_settings():
     return Settings()
     
 
-<<<<<<< HEAD
-def get_files_dir():
-=======
 def init_files_dir():
->>>>>>> 24f6ed0b
     base_dir = os.path.dirname( os.path.dirname(__file__) )
     files_dir = os.path.join(base_dir, "assets/files")
     if not os.path.exists(files_dir):
         os.mkdir(files_dir)    
-<<<<<<< HEAD
-    return files_dir
-=======
     return files_dir
 
 def init_database_dir():
@@ -108,5 +77,4 @@
     database_dir = os.path.join(base_dir, "assets/database")
     if not os.path.exists(database_dir):
         os.mkdir(database_dir)    
-    return database_dir
->>>>>>> 24f6ed0b
+    return database_dir